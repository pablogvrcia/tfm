--- conflicted
+++ resolved
@@ -80,9 +80,7 @@
 
 cutouts
 
-<<<<<<< HEAD
 code/final_results/*
-=======
 VACE
 Wan2.1
 DiffSynth-Studio
@@ -91,5 +89,4 @@
 
 *.pyc
 *.pyo
-*.pyd
->>>>>>> 98eb209f
+*.pyd